# -*- mode: ruby -*-
# vi: set ft=ruby :

$script = <<SCRIPT
cat - > /home/vagrant/.bash_aliases <<"EOF"
export JULIA_VAGRANT_BUILD=1
BUILDOPTS="LLVM_CONFIG=llvm-config-3.3 USE_BLAS64=0"
for lib in LLVM ZLIB SUITESPARSE ARPACK BLAS FFTW LAPACK GMP MPFR PCRE LIBUNWIND GRISU OPENLIBM RMATH; do
    export BUILDOPTS="$BUILDOPTS USE_SYSTEM_$lib=1"
done

alias jlmake="make $BUILDOPTS"
EOF

apt-get update -qq -y
apt-get install python-software-properties -y
add-apt-repository ppa:staticfloat/julia-deps -y
apt-get update -qq -y
<<<<<<< HEAD
apt-get install g++ git make patchelf gfortran llvm-3.3 libsuitesparse-dev libopenblas-dev liblapack-dev libarpack2-dev libfftw3-dev libgmp-dev libpcre3-dev libunwind7-dev libopenlibm-dev librmath-dev libmpfr-dev -y
=======
apt-get install g++ git make patchelf gfortran llvm-3.3 libsuitesparse-dev libopenblas-dev liblapack-dev libarpack2-dev libfftw3-dev libgmp-dev libpcre3-dev libunwind8-dev libdouble-conversion-dev libmpfr-dev cmake -y
>>>>>>> 678103af
SCRIPT

Vagrant.configure("2") do |config|
  # All Vagrant configuration is done here. The most common configuration
  # options are documented and commented below. For a complete reference,
  # please see the online documentation at vagrantup.com.

  # Every Vagrant virtual environment requires a box to build off of.
  config.vm.box = "trusty64"

  # The url from where the 'config.vm.box' box will be fetched if it
  # doesn't already exist on the user's system.
  config.vm.box_url = "https://cloud-images.ubuntu.com/vagrant/trusty/current/trusty-server-cloudimg-amd64-vagrant-disk1.box" 

  # Share an additional folder to the guest VM. The first argument is
  # the path on the host to the actual folder. The second argument is
  # the path on the guest to mount the folder. And the optional third
  # argument is a set of non-required options.
  config.vm.synced_folder "../..", "/home/vagrant/julia"

  # Provider-specific configuration so you can fine-tune various
  # backing providers for Vagrant. These expose provider-specific options.
  # Example for VirtualBox:
  config.vm.provider :virtualbox do |vb|
     # Use VBoxManage to customize the VM. For example to change memory:
     vb.memory = 2048
   end
  
  # View the documentation for the provider you're using for more
  # information on available options.
  config.vm.provision :shell, :inline => $script
end
<|MERGE_RESOLUTION|>--- conflicted
+++ resolved
@@ -1,55 +1,51 @@
-# -*- mode: ruby -*-
-# vi: set ft=ruby :
-
-$script = <<SCRIPT
-cat - > /home/vagrant/.bash_aliases <<"EOF"
-export JULIA_VAGRANT_BUILD=1
-BUILDOPTS="LLVM_CONFIG=llvm-config-3.3 USE_BLAS64=0"
-for lib in LLVM ZLIB SUITESPARSE ARPACK BLAS FFTW LAPACK GMP MPFR PCRE LIBUNWIND GRISU OPENLIBM RMATH; do
-    export BUILDOPTS="$BUILDOPTS USE_SYSTEM_$lib=1"
-done
-
-alias jlmake="make $BUILDOPTS"
-EOF
-
-apt-get update -qq -y
-apt-get install python-software-properties -y
-add-apt-repository ppa:staticfloat/julia-deps -y
-apt-get update -qq -y
-<<<<<<< HEAD
-apt-get install g++ git make patchelf gfortran llvm-3.3 libsuitesparse-dev libopenblas-dev liblapack-dev libarpack2-dev libfftw3-dev libgmp-dev libpcre3-dev libunwind7-dev libopenlibm-dev librmath-dev libmpfr-dev -y
-=======
-apt-get install g++ git make patchelf gfortran llvm-3.3 libsuitesparse-dev libopenblas-dev liblapack-dev libarpack2-dev libfftw3-dev libgmp-dev libpcre3-dev libunwind8-dev libdouble-conversion-dev libmpfr-dev cmake -y
->>>>>>> 678103af
-SCRIPT
-
-Vagrant.configure("2") do |config|
-  # All Vagrant configuration is done here. The most common configuration
-  # options are documented and commented below. For a complete reference,
-  # please see the online documentation at vagrantup.com.
-
-  # Every Vagrant virtual environment requires a box to build off of.
-  config.vm.box = "trusty64"
-
-  # The url from where the 'config.vm.box' box will be fetched if it
-  # doesn't already exist on the user's system.
-  config.vm.box_url = "https://cloud-images.ubuntu.com/vagrant/trusty/current/trusty-server-cloudimg-amd64-vagrant-disk1.box" 
-
-  # Share an additional folder to the guest VM. The first argument is
-  # the path on the host to the actual folder. The second argument is
-  # the path on the guest to mount the folder. And the optional third
-  # argument is a set of non-required options.
-  config.vm.synced_folder "../..", "/home/vagrant/julia"
-
-  # Provider-specific configuration so you can fine-tune various
-  # backing providers for Vagrant. These expose provider-specific options.
-  # Example for VirtualBox:
-  config.vm.provider :virtualbox do |vb|
-     # Use VBoxManage to customize the VM. For example to change memory:
-     vb.memory = 2048
-   end
-  
-  # View the documentation for the provider you're using for more
-  # information on available options.
-  config.vm.provision :shell, :inline => $script
-end
+# -*- mode: ruby -*-
+# vi: set ft=ruby :
+
+$script = <<SCRIPT
+cat - > /home/vagrant/.bash_aliases <<"EOF"
+export JULIA_VAGRANT_BUILD=1
+BUILDOPTS="LLVM_CONFIG=llvm-config-3.3 USE_BLAS64=0"
+for lib in LLVM ZLIB SUITESPARSE ARPACK BLAS FFTW LAPACK GMP MPFR PCRE LIBUNWIND GRISU OPENLIBM RMATH; do
+    export BUILDOPTS="$BUILDOPTS USE_SYSTEM_$lib=1"
+done
+
+alias jlmake="make $BUILDOPTS"
+EOF
+
+apt-get update -qq -y
+apt-get install python-software-properties -y
+add-apt-repository ppa:staticfloat/julia-deps -y
+apt-get update -qq -y
+apt-get install g++ git make patchelf gfortran llvm-3.3 libsuitesparse-dev libopenblas-dev liblapack-dev libarpack2-dev libfftw3-dev libgmp-dev libpcre3-dev libunwind8-dev libmpfr-dev cmake -y
+SCRIPT
+
+Vagrant.configure("2") do |config|
+  # All Vagrant configuration is done here. The most common configuration
+  # options are documented and commented below. For a complete reference,
+  # please see the online documentation at vagrantup.com.
+
+  # Every Vagrant virtual environment requires a box to build off of.
+  config.vm.box = "trusty64"
+
+  # The url from where the 'config.vm.box' box will be fetched if it
+  # doesn't already exist on the user's system.
+  config.vm.box_url = "https://cloud-images.ubuntu.com/vagrant/trusty/current/trusty-server-cloudimg-amd64-vagrant-disk1.box" 
+
+  # Share an additional folder to the guest VM. The first argument is
+  # the path on the host to the actual folder. The second argument is
+  # the path on the guest to mount the folder. And the optional third
+  # argument is a set of non-required options.
+  config.vm.synced_folder "../..", "/home/vagrant/julia"
+
+  # Provider-specific configuration so you can fine-tune various
+  # backing providers for Vagrant. These expose provider-specific options.
+  # Example for VirtualBox:
+  config.vm.provider :virtualbox do |vb|
+     # Use VBoxManage to customize the VM. For example to change memory:
+     vb.memory = 2048
+   end
+  
+  # View the documentation for the provider you're using for more
+  # information on available options.
+  config.vm.provision :shell, :inline => $script
+end