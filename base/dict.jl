# generic operations on associative collections

abstract Associative{K,V}

const _jl_secret_table_token = :__c782dbf1cf4d6a2e5e3865d7e95634f2e09b5902__

has(t::Associative, key) = !is(get(t, key, _jl_secret_table_token),
                               _jl_secret_table_token)

function show{K,V}(io, t::Associative{K,V})
    if isempty(t)
        print(io, typeof(t),"()")
    else
        if K === Any && V === Any
            delims = ['{','}']
        else
            delims = ['[',']']
        end
        print(io, delims[1])
        first = true
        for (k, v) = t
            first || print(io, ',')
            first = false
            show(io, k)
            print(io, "=>")
            show(io, v)
        end
        print(io, delims[2])
    end
end

function keys(T, a::Associative)
    i = 0
    keyz = Array(T,length(a))
    for (k,v) in a
        keyz[i+=1] = k
    end
    return keyz
end
keys{K,V}(a::Associative{K,V}) = keys(K,a)

function values(T, a::Associative)
    i = 0
    vals = Array(T,length(a))
    for (k,v) in a
        vals[i+=1] = v
    end
    return vals
end
values{K,V}(a::Associative{K,V}) = values(V,a)

function pairs(T::(Union(Type,Tuple),Union(Type,Tuple)), a::Associative)
    i = 0
    pairz = Array(T,length(a))
    for (k,v) in a
        pairz[i+=1] = (k,v)
    end
    return pairz
end
pairs{K,V}(a::Associative{K,V}) = pairs((K,V),a)

function copy(a::Associative)
    b = similar(a)
    for (k,v) in a
        b[k] = v
    end
    return b
end

function merge!(d::Associative, others::Associative...)
    for other in others
        for (k,v) in other
            d[k] = v
        end
    end
    return d
end
merge(d::Associative, others::Associative...) = merge!(copy(d), others...)

function filter!(f::Function, d::Associative)
    for (k,v) in d
        if !f(k,v)
            del(d,k)
        end
    end
    return d
end
filter(f::Function, d::Associative) = filter!(f,copy(d))

# some support functions

function _tablesz(i::Integer)
    if i < 16
        return 16
    end
    if i&(i-1) == 0
        return i
    end
    while (i&(i-1) != 0)
        i = i&(i-1)
    end
    return i<<1
end

function ref(t::Associative, key)
    v = get(t, key, _jl_secret_table_token)
    if is(v,_jl_secret_table_token)
        throw(KeyError(key))
    end
    return v
end

# hashing objects by identity

type ObjectIdDict <: Associative{Any,Any}
    ht::Array{Any,1}
    ObjectIdDict(sz::Integer) = new(cell(2*_tablesz(sz)))
    ObjectIdDict() = ObjectIdDict(0)
end

similar(d::ObjectIdDict) = ObjectIdDict()

function assign(t::ObjectIdDict, v::ANY, k::ANY)
    t.ht = ccall(:jl_eqtable_put, Array{Any,1}, (Any, Any, Any), t.ht, k, v)
    return t
end

get(t::ObjectIdDict, key::ANY, default::ANY) =
    ccall(:jl_eqtable_get, Any, (Any, Any, Any), t.ht, key, default)

del(t::ObjectIdDict, key::ANY) =
    (ccall(:jl_eqtable_del, Int32, (Any, Any), t.ht, key); t)

del_all(t::ObjectIdDict) = (t.ht = cell(length(t.ht)); t)

start(t::ObjectIdDict) = 0
done(t::ObjectIdDict, i) = is(next(t,i),())
next(t::ObjectIdDict, i) = ccall(:jl_eqtable_next, Any, (Any, Uint32), t.ht, i)

isempty(t::ObjectIdDict) = is(next(t,0),())

function length(d::ObjectIdDict)
    n = 0
    for pair in d
        n+=1
    end
    n
end

# hashing

bitmix(a::Union(Int32,Uint32), b::Union(Int32,Uint32)) =
    ccall(:int64to32hash, Uint32, (Uint64,),
          or_int(shl_int(zext64(unbox(Uint32,a)), 32), zext64(unbox(Uint32,b))))

bitmix(a::Union(Int64,Uint64), b::Union(Int64, Uint64)) =
    ccall(:int64hash, Uint64, (Uint64,),
          xor_int(unbox(Uint64,a), or_int(lshr_int(unbox(Uint64,b), 32),
                                           shl_int(unbox(Uint64,b), 32))))

if WORD_SIZE == 64
    _jl_hash64(x::Float64) =
        ccall(:int64hash, Uint64, (Uint64,), box(Uint64,unbox(Float64,x)))
    _jl_hash64(x::Union(Int64,Uint64)) =
        ccall(:int64hash, Uint64, (Uint64,), x)
else
    _jl_hash64(x::Float64) =
        ccall(:int64to32hash, Uint32, (Uint64,), box(Uint64,unbox(Float64,x)))
    _jl_hash64(x::Union(Int64,Uint64)) =
        ccall(:int64to32hash, Uint32, (Uint64,), x)
end

hash(x::Integer) = _jl_hash64(uint64(x))
@eval function hash(x::FloatingPoint)
    if trunc(x) == x
        # hash as integer if equal to some integer. note the result of
        # float to int conversion is only defined for in-range values.
        if x < 0
            if $(float64(typemin(Int64))) <= x
                return hash(int64(x))
            end
        else
            # note: float64(typemax(Uint64)) == 2^64
            if x < $(float64(typemax(Uint64)))
                return hash(uint64(x))
            end
        end
    end
    isnan(x) ? $(_jl_hash64(NaN)) : _jl_hash64(float64(x))
end

function hash(t::Tuple)
    h = int(0)
    for i=1:length(t)
        h = bitmix(h,int(hash(t[i])))
    end
    return uint(h)
end

function hash(a::Array)
    h = hash(size(a))+1
    for i=1:length(a)
        h = bitmix(h,int(hash(a[i])))
    end
    return uint(h)
end

hash(x::ANY) = object_id(x)

if WORD_SIZE == 64
    hash(s::ByteString) =
        ccall(:memhash, Uint64, (Ptr{Void}, Int), s.data, length(s.data))
    hash(s::ByteString, seed::Union(Int,Uint)) =
        ccall(:memhash_seed, Uint64, (Ptr{Void}, Int, Uint32),
              s.data, length(s.data), uint32(seed))
else
    hash(s::ByteString) =
        ccall(:memhash32, Uint32, (Ptr{Void}, Int), s.data, length(s.data))
    hash(s::ByteString, seed::Union(Int,Uint)) =
        ccall(:memhash32_seed, Uint32, (Ptr{Void}, Int, Uint32),
              s.data, length(s.data), uint32(seed))
end


# dict

type Dict{K,V} <: Associative{K,V}
    slots::Array{Uint8,1}
    keys::Array{K,1}
    vals::Array{V,1}
    ndel::Int
    count::Int
    deleter::Function

    Dict() = Dict{K,V}(0)
    function Dict(n::Integer)
        n = _tablesz(n)
        new(zeros(Uint8,n), Array(K,n), Array(V,n), 0, 0, identity)
    end
    function Dict(ks, vs)
        n = length(ks)
        h = Dict{K,V}(n)
        for i=1:n
            h[ks[i]] = vs[i]
        end
        return h
    end
end
Dict() = Dict(0)
Dict(n::Integer) = Dict{Any,Any}(n)

Dict{K,V}(ks::AbstractArray{K}, vs::AbstractArray{V}) = Dict{K,V}(ks,vs)
Dict(ks, vs) = Dict{Any,Any}(ks, vs)

# syntax entry points
Dict{K,V}(ks::(K...), vs::(V...)) = Dict{K  ,V  }(ks, vs)
Dict{K  }(ks::(K...), vs::Tuple ) = Dict{K  ,Any}(ks, vs)
Dict{V  }(ks::Tuple , vs::(V...)) = Dict{Any,V  }(ks, vs)

similar{K,V}(d::Dict{K,V}) = (K=>V)[]

function serialize(s, t::Dict)
    serialize_type(s, typeof(t))
    write(s, int32(length(t)))
    for (k,v) in t
        serialize(s, k)
        serialize(s, v)
    end
end

function deserialize{K,V}(s, T::Type{Dict{K,V}})
    n = read(s, Int32)
    t = T(n)
    for i = 1:n
        k = force(deserialize(s))
        v = force(deserialize(s))
        t[k] = v
    end
    return t
end

hashindex(key, sz) = (int(hash(key)) & (sz-1)) + 1

function slotassign(h::Dict, i::Int, k, v)
    h.slots[i] = 0x1
    h.keys[i] = k
    h.vals[i] = v
    h.count += 1
end

function slotmissing(h::Dict, i::Int)
    h.slots[i] = 0x2
    ccall(:jl_arrayunset, Void, (Any, Uint), h.keys, i-1)
    ccall(:jl_arrayunset, Void, (Any, Uint), h.vals, i-1)
    h.ndel += 1
    h.count -= 1
end

isslotempty(h::Dict, i::Int) = h.slots[i] == 0x0
isslotfilled(h::Dict, i::Int) = h.slots[i] == 0x1
isslotmissing(h::Dict, i::Int) = h.slots[i] == 0x2

function rehash{K,V}(h::Dict{K,V}, newsz)
<<<<<<< HEAD
    olds = copy(h.slots)
    oldk = h.keys
    oldv = h.vals
    sz = length(olds)
    newsz = _tablesz(newsz)
    if newsz > sz
        grow(h.slots, newsz-sz)
    end
    h.keys = Array(K, newsz)
=======
    oldk = h.keys
    oldv = h.vals
    newsz = _tablesz(newsz)
    h.keys = fill!(cell(newsz), _jl_secret_table_token)
>>>>>>> 5be0b00d
    h.vals = Array(V, newsz)
    h.ndel = h.count = 0

    for i = 1:length(olds)
        if olds[i] == 0x1
            h[oldk[i]] = oldv[i]
        end
    end

    return h
end

function del_all{K,V}(h::Dict{K,V})
<<<<<<< HEAD
    fill!(h.slots, 0x0)
=======
    fill!(h.keys, _jl_secret_table_token)
    h.vals = Array(V, length(h.keys))
>>>>>>> 5be0b00d
    h.ndel = 0
    h.count = 0
    return h
end

function assign{K,V}(h::Dict{K,V}, v, key)
    key = convert(K,key)

    sz = length(h.keys)

    if h.ndel >= ((3*sz)>>2) || h.count*3 > sz*2
        # > 3/4 deleted or > 2/3 full
        rehash(h, h.count > 64000 ? h.count*2 : h.count*4)
        sz = length(h.keys)  # rehash may resize the table at this point!
    end

    iter = 0
    maxprobe = max(16, sz>>6)
    index = hashindex(key, sz)
    orig = index
    avail = -1  # an available slot
    keys = h.keys; vals = h.vals

    while true
        if isslotempty(h,index)
            slotassign(h, (avail < 0) ? index : avail, key, v)
            return h
        end

        if isslotmissing(h,index)
            if avail<0
                # found an available slot, but need to keep scanning
                # in case "key" already exists in a later collided slot.
                avail = index
            end
        elseif isequal(key, keys[index])
            vals[index] = v
            return h
        end

        index = (index & (sz-1)) + 1
        iter+=1
        if iter > maxprobe || index==orig
            break
        end
    end

    if avail>0
        slotassign(h, avail, key, v)
        return h
    end

    rehash(h, h.count > 64000 ? sz*2 : sz*4)

    assign(h, v, key)
end

# get the index where a key is stored, or -1 if not present
function ht_keyindex{K,V}(h::Dict{K,V}, key)
    key = convert(K,key)

    sz = length(h.keys)
    iter = 0
    maxprobe = max(16, sz>>6)
    index = hashindex(key, sz)
    orig = index
    keys = h.keys

    while true
        if isslotempty(h,index)
            break
        end
        if !isslotmissing(h,index) && isequal(key,keys[index])
            return index
        end

        index = (index & (sz-1)) + 1
        iter+=1
        if iter > maxprobe || index==orig
            break
        end
    end

    return -1
end

function ref{K,V}(h::Dict{K,V}, key)
    index = ht_keyindex(h, key)
    return (index<0) ? throw(KeyError(key)) : h.vals[index]::V
end

function get{K,V}(h::Dict{K,V}, key, deflt)
    index = ht_keyindex(h, key)
    return (index<0) ? deflt : h.vals[index]::V
end

has(h::Dict, key) = (ht_keyindex(h, key) >= 0)

function key{K,V}(h::Dict{K,V}, key, deflt)
    index = ht_keyindex(h, key)
    return (index<0) ? deflt : h.keys[index]::K
end

function del(h::Dict, key)
    index = ht_keyindex(h, key)
    if index > 0
<<<<<<< HEAD
        slotmissing(h, index)
=======
        h.keys[index] = _jl_missing_token
        ccall(:jl_arrayunset, Void, (Any,Uint), h.vals, index-1)
        h.ndel += 1
        h.count -= 1
>>>>>>> 5be0b00d
    end
    return h
end

function skip_deleted(h::Dict, i)
    L = length(h.slots)
    while i<=L && !isslotfilled(h,i)
        i += 1
    end
    return i
end

start(t::Dict) = skip_deleted(t, 1)
done(t::Dict, i) = done(t.vals, i)
next(t::Dict, i) = ((t.keys[i],t.vals[i]), skip_deleted(t,i+1))

isempty(t::Dict) = (t.count == 0)
length(t::Dict) = t.count

# Used as default value arg to get in isequal: something that will
# never be found in any dictionary.
const _MISSING = gensym()

function isequal(l::Dict, r::Dict)
    if ! (length(l) == length(r))  return false end
    for (key, value) in l
        if ! isequal(value, get(r, key, _MISSING))
            return false
        end
    end
    true
end

# weak key dictionaries

function add_weak_key(t::Dict, k, v)
    if is(t.deleter, identity)
        t.deleter = x->del(t, x)
    end
    t[WeakRef(k)] = v
    # TODO: it might be better to avoid the finalizer, allow
    # wiped WeakRefs to remain in the table, and delete them as
    # they are discovered by ref and assign.
    finalizer(k, t.deleter)
    return t
end

function add_weak_value(t::Dict, k, v)
    t[k] = WeakRef(v)
    finalizer(v, x->del(t, k))
    return t
end

type WeakKeyDict{K,V} <: Associative{K,V}
    ht::Dict{K,V}

<<<<<<< HEAD
    WeakKeyDict() = new(Dict{K,V}())
=======
    WeakKeyDict() = new((Any=>V)[])
>>>>>>> 5be0b00d
end
WeakKeyDict() = WeakKeyDict{Any,Any}()

assign{K}(wkh::WeakKeyDict{K}, v, key) = add_weak_key(wkh.ht, convert(K,key), v)

function key{K}(wkh::WeakKeyDict{K}, kk, deflt)
    k = key(wkh.ht, convert(K,kk), _jl_secret_table_token)
    if is(k, _jl_secret_table_token)
        return deflt
    end
    return k.value::K
end

get{K}(wkh::WeakKeyDict{K}, key, deflt) = get(wkh.ht, convert(K,key), deflt)
del{K}(wkh::WeakKeyDict{K}, key) = del(wkh.ht, convert(K,key))
del_all(wkh::WeakKeyDict)  = (del_all(wkh.ht); wkh)
has{K}(wkh::WeakKeyDict{K}, key) = has(wkh.ht, convert(K,key))
ref{K}(wkh::WeakKeyDict{K}, key) = ref(wkh.ht, convert(K,key))
isempty(wkh::WeakKeyDict) = isempty(wkh.ht)

start(t::WeakKeyDict) = start(t.ht)
done(t::WeakKeyDict, i) = done(t.ht, i)
function next{K}(t::WeakKeyDict{K}, i)
    kv, i = next(t.ht, i)
    ((kv[1].value::K,kv[2]), i)
end
length(t::WeakKeyDict) = length(t.ht)
<|MERGE_RESOLUTION|>--- conflicted
+++ resolved
@@ -301,26 +301,17 @@
 isslotmissing(h::Dict, i::Int) = h.slots[i] == 0x2
 
 function rehash{K,V}(h::Dict{K,V}, newsz)
-<<<<<<< HEAD
-    olds = copy(h.slots)
+    olds = h.slots
     oldk = h.keys
     oldv = h.vals
     sz = length(olds)
     newsz = _tablesz(newsz)
-    if newsz > sz
-        grow(h.slots, newsz-sz)
-    end
+    h.slots = zeros(Uint8,newsz)
     h.keys = Array(K, newsz)
-=======
-    oldk = h.keys
-    oldv = h.vals
-    newsz = _tablesz(newsz)
-    h.keys = fill!(cell(newsz), _jl_secret_table_token)
->>>>>>> 5be0b00d
     h.vals = Array(V, newsz)
     h.ndel = h.count = 0
 
-    for i = 1:length(olds)
+    for i = 1:sz
         if olds[i] == 0x1
             h[oldk[i]] = oldv[i]
         end
@@ -330,12 +321,8 @@
 end
 
 function del_all{K,V}(h::Dict{K,V})
-<<<<<<< HEAD
     fill!(h.slots, 0x0)
-=======
-    fill!(h.keys, _jl_secret_table_token)
     h.vals = Array(V, length(h.keys))
->>>>>>> 5be0b00d
     h.ndel = 0
     h.count = 0
     return h
@@ -361,7 +348,12 @@
 
     while true
         if isslotempty(h,index)
-            slotassign(h, (avail < 0) ? index : avail, key, v)
+            #slotassign(h, (avail < 0) ? index : avail, key, v)
+            if avail > 0; index = avail; end
+            h.slots[index] = 0x1
+            h.keys[index] = key
+            h.vals[index] = v
+            h.count += 1
             return h
         end
 
@@ -384,7 +376,12 @@
     end
 
     if avail>0
-        slotassign(h, avail, key, v)
+        index = avail
+        h.slots[index] = 0x1
+        h.keys[index] = key
+        h.vals[index] = v
+        h.count += 1
+        #slotassign(h, avail, key, v)
         return h
     end
 
@@ -442,14 +439,7 @@
 function del(h::Dict, key)
     index = ht_keyindex(h, key)
     if index > 0
-<<<<<<< HEAD
         slotmissing(h, index)
-=======
-        h.keys[index] = _jl_missing_token
-        ccall(:jl_arrayunset, Void, (Any,Uint), h.vals, index-1)
-        h.ndel += 1
-        h.count -= 1
->>>>>>> 5be0b00d
     end
     return h
 end
@@ -506,11 +496,7 @@
 type WeakKeyDict{K,V} <: Associative{K,V}
     ht::Dict{K,V}
 
-<<<<<<< HEAD
-    WeakKeyDict() = new(Dict{K,V}())
-=======
     WeakKeyDict() = new((Any=>V)[])
->>>>>>> 5be0b00d
 end
 WeakKeyDict() = WeakKeyDict{Any,Any}()
 
