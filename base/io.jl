--- conflicted
+++ resolved
@@ -132,30 +132,7 @@
     error("seriously? what is this machine?")
 end
 
-<<<<<<< HEAD
-nthbyte(x::Integer, n::Integer) = (n > sizeof(x) ? uint8(0) : uint8((x>>>((n-1)<<3))))
-nthbyte(x::Array{Uint8}, n::Integer) = (n > length(a) ? uint8(0) : x[n])
-nthbyte(x::ByteString, n::Integer) = (n > length(s) ? uint8(0) : uint8(x[n]))
-
-nbytes{T <: Union(Integer, Float)}(x::T) = sizeof(x)
-nbytes(x::Array{Uint8}) = length(x)
-nbytes(x::ByteString) = length(x)
-nbytes{T}(x::Array{T}) = length(x)*sizeof(T)
-
-tobytes(x::Integer) = x
-tobytes(x::Float32) = box(Int32,unbox(Float32,x))
-tobytes(x::Float64) = box(Int64,unbox(Float64,x))
-tobytes(x::Array{Uint8}) = x
-frombytes{T <: Integer}(x::T, ::Type{T}) = x
-frombytes(x::Int32, ::Type{Float32}) = box(Float32,unbox(Int32,x))
-frombytes(x::Int64, ::Type{Float64}) = box(Float64,unbox(Int64,x))
-# Are the previous endian-robust, and the following endian-fragile??
-tobytes{T <: Union(Integer,Float)}(x::Array{T}) = reinterpret(Uint8, x, (sizeof(T)*numel(x),))
-frombytes{T <: Union(Integer,Float)}(x::Array{Uint8}, ::Type{T}) = reinterpret(T, x, (div(numel(x),sizeof(T)),))
-=======
 ## binary I/O ##
->>>>>>> f4d11b5b
-
 write(x) = write(OUTPUT_STREAM::IOStream, x)
 write(s, x::Uint8) = error(typeof(s)," does not support byte I/O")
 
